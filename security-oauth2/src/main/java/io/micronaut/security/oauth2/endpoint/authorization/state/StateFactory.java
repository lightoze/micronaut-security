--- conflicted
+++ resolved
@@ -40,10 +40,7 @@
      * @param request The original request prior redirect
      * @param response The authorization redirect response
      * @return A state parameter. An opaque value used to maintain state between the request and the callback.
-<<<<<<< HEAD
      * @deprecated use {@link #buildState(HttpRequest, MutableHttpResponse, AuthorizationRequest)}
-=======
->>>>>>> 832c2f5e
      */
     @SuppressWarnings("rawtypes")
     @Nullable
@@ -55,10 +52,6 @@
      * @param response The authorization redirect response
      * @param authorizationRequest the {@link AuthorizationRequest}
      * @return A state parameter. An opaque value used to maintain state between the request and the callback.
-<<<<<<< HEAD
-     * @return
-=======
->>>>>>> 832c2f5e
      */
     @SuppressWarnings("rawtypes")
     default String buildState(HttpRequest<?> request, MutableHttpResponse response, @Nullable AuthorizationRequest authorizationRequest) {
