package io.micronaut.security.oauth2.endpoint.authorization.request

import io.micronaut.context.ApplicationContext
import io.micronaut.context.annotation.Requires
import io.micronaut.http.HttpHeaders
import io.micronaut.http.HttpResponse
import io.micronaut.http.HttpStatus
import io.micronaut.http.client.DefaultHttpClientConfiguration
import io.micronaut.http.client.RxHttpClient
import io.micronaut.http.client.exceptions.HttpClientResponseException
import io.micronaut.inject.qualifiers.Qualifiers
import io.micronaut.runtime.server.EmbeddedServer
import io.micronaut.security.authentication.UserDetails
import io.micronaut.security.oauth2.OpenIDIntegrationSpec
import io.micronaut.security.oauth2.client.OauthClient
import io.micronaut.security.oauth2.client.OpenIdClient
import io.micronaut.security.oauth2.endpoint.token.response.OauthUserDetailsMapper
import io.micronaut.security.oauth2.endpoint.token.response.TokenResponse
import io.micronaut.security.oauth2.routes.OauthController
import io.reactivex.Flowable
import org.reactivestreams.Publisher
import spock.lang.Specification
import spock.util.concurrent.PollingConditions

import javax.inject.Named
import javax.inject.Singleton
import java.nio.charset.StandardCharsets

class OpenIdAuthorizationRedirectSpec extends Specification implements OpenIDIntegrationSpec {

    void "test authorization redirect for openid and normal oauth"() {
        given:
        Map config = getConfiguration()
        config.put("micronaut.security.enabled", true)
        config.put("micronaut.security.token.jwt.enabled", true)
        config.put("micronaut.security.token.jwt.cookie.enabled", true)
        config.put('micronaut.security.oauth2.enabled', true)
        config.put("micronaut.security.oauth2.clients.keycloak.openid.issuer", ISSUER)
        config.put("micronaut.security.oauth2.clients.keycloak.client-id", CLIENT_ID)
        config.put("micronaut.security.oauth2.clients.keycloak.client-secret", CLIENT_SECRET)
        config.put("micronaut.security.oauth2.clients.twitter.authorization.url", "http://twitter.com/authorize")
        config.put("micronaut.security.oauth2.clients.twitter.token.url", "http://twitter.com/token")
        config.put("micronaut.security.oauth2.clients.twitter.client-id", CLIENT_ID)
        config.put("micronaut.security.oauth2.clients.twitter.client-secret", "mysecret")
        ApplicationContext context = startContext(config)
        EmbeddedServer embeddedServer = context.getBean(EmbeddedServer)
        embeddedServer.start()
        RxHttpClient client = context.createBean(RxHttpClient.class, embeddedServer.getURL(), new DefaultHttpClientConfiguration(followRedirects: false))
        PollingConditions conditions = new PollingConditions(timeout: 10)
        conditions.eventually {
            assert embeddedServer.isRunning()
        }

        expect:
        context.findBean(OpenIdClient, Qualifiers.byName("keycloak")).isPresent()
        context.findBean(OauthClient, Qualifiers.byName("twitter")).isPresent()
        context.findBean(OauthController, Qualifiers.byName("keycloak")).isPresent()
        context.findBean(OauthController, Qualifiers.byName("twitter")).isPresent()

        when:
        HttpResponse response = client.toBlocking().exchange("/oauth/login/keycloak")
        String location = URLDecoder.decode(response.header(HttpHeaders.LOCATION), StandardCharsets.UTF_8.toString())

        then:
        response.status == HttpStatus.FOUND
        location.startsWith(ISSUER + "/protocol/openid-connect/auth")
        location.contains("scope=openid email profile")
        location.contains("response_type=code")
        location.contains("redirect_uri=http://localhost:" + embeddedServer.getPort() + "/oauth/callback/keycloak")
<<<<<<< HEAD

        String parsedLocation = stateParser(location)
        parsedLocation.contains('"nonce":"')
        parsedLocation.contains('"redirectUri":"http://localhost:'+ embeddedServer.getPort() + '/oauth/callback/keycloak"')
        location.contains("client_id=$CLIENT_ID")
=======
        location.contains("\"nonce\":\"")
        location.contains("client_id=myclient")
>>>>>>> 832c2f5e

        when:
        response = client.toBlocking().exchange("/oauth/login/twitter")
        location = URLDecoder.decode(response.header(HttpHeaders.LOCATION), StandardCharsets.UTF_8.toString())
        parsedLocation = stateParser(location)

        then:
        response.status == HttpStatus.FOUND
        location.startsWith("http://twitter.com/authorize")
        !location.contains("scope=")
        location.contains("response_type=code")
        location.contains("redirect_uri=http://localhost:" + embeddedServer.getPort() + "/oauth/callback/twitter")
<<<<<<< HEAD
        parsedLocation.contains('"nonce":"')
        parsedLocation.contains('"redirectUri":"http://localhost:'+ embeddedServer.getPort() + '/oauth/callback/twitter"')
        location.contains("client_id=$CLIENT_ID")
=======
        location.contains("\"nonce\":\"")
        location.contains("client_id=myclient")
>>>>>>> 832c2f5e

        cleanup:
        context.close()
    }

    void "test authorization redirect with openid and oauth disabled"() {
        given:
        Map config = getConfiguration()
        config.put("micronaut.security.enabled", true)
        config.put("micronaut.security.token.jwt.enabled", true)
        config.put("micronaut.security.token.jwt.cookie.enabled", true)
        config.put('micronaut.security.oauth2.enabled', true)
        config.put("micronaut.security.oauth2.clients.keycloak.openid.issuer", ISSUER)
        config.put("micronaut.security.oauth2.clients.keycloak.client-id", CLIENT_ID)
        config.put("micronaut.security.oauth2.clients.keycloak.client-secret", CLIENT_SECRET)
        config.put("micronaut.security.oauth2.clients.twitter.authorization.url", "http://twitter.com/authorize")
        config.put("micronaut.security.oauth2.clients.twitter.token.url", "http://twitter.com/token")
        config.put("micronaut.security.oauth2.clients.twitter.client-id", CLIENT_ID)
        config.put("micronaut.security.oauth2.clients.twitter.client-secret", "mysecret")
        config.put("micronaut.security.oauth2.clients.twitter.enabled", false)
        ApplicationContext context = startContext(config)
        EmbeddedServer embeddedServer = context.getBean(EmbeddedServer)
        embeddedServer.start()
        RxHttpClient client = context.createBean(RxHttpClient.class, embeddedServer.getURL(), new DefaultHttpClientConfiguration(followRedirects: false))

        expect:
        context.findBean(OpenIdClient, Qualifiers.byName("keycloak")).isPresent()
        !context.findBean(OauthClient, Qualifiers.byName("twitter")).isPresent()
        context.findBean(OauthController, Qualifiers.byName("keycloak")).isPresent()
        !context.findBean(OauthController, Qualifiers.byName("twitter")).isPresent()

        when:
        HttpResponse response = client.toBlocking().exchange("/oauth/login/keycloak")
        String location = URLDecoder.decode(response.header(HttpHeaders.LOCATION), StandardCharsets.UTF_8.toString())

        then:
        response.status == HttpStatus.FOUND
        location.startsWith(ISSUER + "/protocol/openid-connect/auth")
        location.contains("scope=openid email profile")
        location.contains("response_type=code")
        location.contains("redirect_uri=http://localhost:" + embeddedServer.getPort() + "/oauth/callback/keycloak")
<<<<<<< HEAD
        String parsedLocation = stateParser(location)
        parsedLocation.contains('"nonce":"')
        parsedLocation.contains('"redirectUri":"http://localhost:'+ embeddedServer.getPort() + '/oauth/callback/keycloak"')
        location.contains("client_id=$CLIENT_ID")
=======
        location.contains("\"nonce\":\"")
        location.contains("client_id=myclient")
>>>>>>> 832c2f5e

        when:
        client.toBlocking().exchange("/oauth/login/twitter")

        then:
        def ex = thrown(HttpClientResponseException)
        ex.response.status.code == 401

        cleanup:
        context.close()
    }

    void "test authorization redirect with just openid"() {
        given:
        Map config = getConfiguration()
        config.put("micronaut.security.enabled", true)
        config.put("micronaut.security.token.jwt.enabled", true)
        config.put("micronaut.security.token.jwt.cookie.enabled", true)
        config.put('micronaut.security.oauth2.enabled', true)
        config.put("micronaut.security.oauth2.clients.keycloak.openid.issuer", ISSUER)
        config.put("micronaut.security.oauth2.clients.keycloak.client-id", CLIENT_ID)
        config.put("micronaut.security.oauth2.clients.keycloak.client-secret", CLIENT_SECRET)
        ApplicationContext context = startContext(config)
        EmbeddedServer embeddedServer = context.getBean(EmbeddedServer)
        embeddedServer.start()
        RxHttpClient client = context.createBean(RxHttpClient.class, embeddedServer.getURL(), new DefaultHttpClientConfiguration(followRedirects: false))

        expect:
        context.findBean(OpenIdClient, Qualifiers.byName("keycloak")).isPresent()
        !context.findBean(OauthClient, Qualifiers.byName("twitter")).isPresent()
        context.findBean(OauthController, Qualifiers.byName("keycloak")).isPresent()
        !context.findBean(OauthController, Qualifiers.byName("twitter")).isPresent()

        when:
        HttpResponse response = client.toBlocking().exchange("/oauth/login/keycloak")
        String location = URLDecoder.decode(response.header(HttpHeaders.LOCATION), StandardCharsets.UTF_8.toString())

        then:
        response.status == HttpStatus.FOUND
        location.startsWith(ISSUER + "/protocol/openid-connect/auth")
        location.contains("scope=openid email profile")
        location.contains("response_type=code")
        location.contains("redirect_uri=http://localhost:" + embeddedServer.getPort() + "/oauth/callback/keycloak")
<<<<<<< HEAD
        String parsedLocation = stateParser(location)
        parsedLocation.contains('"nonce":"')
        parsedLocation.contains('"redirectUri":"http://localhost:'+ embeddedServer.getPort() + '/oauth/callback/keycloak"')
        location.contains("client_id=$CLIENT_ID")
=======
        location.contains("\"nonce\":\"")
        location.contains("client_id=myclient")
>>>>>>> 832c2f5e

        when:
        client.toBlocking().exchange("/oauth/login/twitter")

        then:
        def ex = thrown(HttpClientResponseException)
        ex.response.status.code == 401

        cleanup:
        context.close()
    }

    @Singleton
    @Named("twitter")
    @Requires(property = "spec.name", value = "OpenIdAuthorizationRedirectSpec")
    @Requires(property = "micronaut.security.oauth2.clients.twitter")
    static class TwitterUserDetailsMapper implements OauthUserDetailsMapper {
        @Override
        Publisher<UserDetails> createUserDetails(TokenResponse tokenResponse) {
            return Flowable.just(new UserDetails("twitterUser", Collections.emptyList()))
        }
    }

    static String stateParser(String location) {
        String sublocation = location.substring(location.indexOf('state=') + 'state='.length())
        sublocation = sublocation.substring(0, sublocation.indexOf('&client_id='))
        new String(Base64.getUrlDecoder().decode(sublocation))
    }

}<|MERGE_RESOLUTION|>--- conflicted
+++ resolved
@@ -67,16 +67,10 @@
         location.contains("scope=openid email profile")
         location.contains("response_type=code")
         location.contains("redirect_uri=http://localhost:" + embeddedServer.getPort() + "/oauth/callback/keycloak")
-<<<<<<< HEAD
-
         String parsedLocation = stateParser(location)
         parsedLocation.contains('"nonce":"')
         parsedLocation.contains('"redirectUri":"http://localhost:'+ embeddedServer.getPort() + '/oauth/callback/keycloak"')
         location.contains("client_id=$CLIENT_ID")
-=======
-        location.contains("\"nonce\":\"")
-        location.contains("client_id=myclient")
->>>>>>> 832c2f5e
 
         when:
         response = client.toBlocking().exchange("/oauth/login/twitter")
@@ -89,14 +83,9 @@
         !location.contains("scope=")
         location.contains("response_type=code")
         location.contains("redirect_uri=http://localhost:" + embeddedServer.getPort() + "/oauth/callback/twitter")
-<<<<<<< HEAD
         parsedLocation.contains('"nonce":"')
         parsedLocation.contains('"redirectUri":"http://localhost:'+ embeddedServer.getPort() + '/oauth/callback/twitter"')
         location.contains("client_id=$CLIENT_ID")
-=======
-        location.contains("\"nonce\":\"")
-        location.contains("client_id=myclient")
->>>>>>> 832c2f5e
 
         cleanup:
         context.close()
@@ -138,15 +127,10 @@
         location.contains("scope=openid email profile")
         location.contains("response_type=code")
         location.contains("redirect_uri=http://localhost:" + embeddedServer.getPort() + "/oauth/callback/keycloak")
-<<<<<<< HEAD
         String parsedLocation = stateParser(location)
         parsedLocation.contains('"nonce":"')
         parsedLocation.contains('"redirectUri":"http://localhost:'+ embeddedServer.getPort() + '/oauth/callback/keycloak"')
         location.contains("client_id=$CLIENT_ID")
-=======
-        location.contains("\"nonce\":\"")
-        location.contains("client_id=myclient")
->>>>>>> 832c2f5e
 
         when:
         client.toBlocking().exchange("/oauth/login/twitter")
@@ -190,15 +174,10 @@
         location.contains("scope=openid email profile")
         location.contains("response_type=code")
         location.contains("redirect_uri=http://localhost:" + embeddedServer.getPort() + "/oauth/callback/keycloak")
-<<<<<<< HEAD
         String parsedLocation = stateParser(location)
         parsedLocation.contains('"nonce":"')
         parsedLocation.contains('"redirectUri":"http://localhost:'+ embeddedServer.getPort() + '/oauth/callback/keycloak"')
         location.contains("client_id=$CLIENT_ID")
-=======
-        location.contains("\"nonce\":\"")
-        location.contains("client_id=myclient")
->>>>>>> 832c2f5e
 
         when:
         client.toBlocking().exchange("/oauth/login/twitter")
