--- conflicted
+++ resolved
@@ -29,11 +29,7 @@
 import io.micronaut.management.endpoint.EndpointsFilter;
 import io.micronaut.security.authentication.Authentication;
 import io.micronaut.security.authentication.AuthorizationException;
-<<<<<<< HEAD
-=======
 import io.micronaut.security.config.SecurityConfiguration;
-import io.micronaut.security.handlers.RejectionHandler;
->>>>>>> 7c88d73c
 import io.micronaut.security.rules.SecurityRule;
 import io.micronaut.security.rules.SecurityRuleResult;
 import io.micronaut.web.router.RouteMatch;
@@ -89,45 +85,14 @@
     /**
      * @param securityRules               The list of rules that will allow or reject the request
      * @param authenticationFetchers      List of {@link AuthenticationFetcher} beans in the context.
-<<<<<<< HEAD
-     */
-    @Inject
-    public SecurityFilter(Collection<SecurityRule> securityRules,
-                          Collection<AuthenticationFetcher> authenticationFetchers) {
-        this.securityRules = securityRules;
-        this.authenticationFetchers = authenticationFetchers;
-=======
-     * @param rejectionHandler            Bean which handles routes which need to be rejected
-     * @param securityFilterOrderProvider filter order provider
-     * @deprecated Use {@link #SecurityFilter(Collection, Collection, SecurityConfiguration, SecurityFilterOrderProvider)} instead
-     */
-    @Deprecated
-    public SecurityFilter(Collection<SecurityRule> securityRules,
-                          Collection<AuthenticationFetcher> authenticationFetchers,
-                          RejectionHandler rejectionHandler,
-                          @Nullable SecurityFilterOrderProvider securityFilterOrderProvider) {
-        this.securityRules = securityRules;
-        this.authenticationFetchers = authenticationFetchers;
-        this.order = securityFilterOrderProvider != null ? securityFilterOrderProvider.getOrder() : 0;
-        this.securityConfiguration = null;
-    }
-
-    /**
-     * @param securityRules               The list of rules that will allow or reject the request
-     * @param authenticationFetchers      List of {@link AuthenticationFetcher} beans in the context.
-     * @param securityConfiguration       The security configuration
-     * @param securityFilterOrderProvider filter order provider
      */
     @Inject
     public SecurityFilter(Collection<SecurityRule> securityRules,
                           Collection<AuthenticationFetcher> authenticationFetchers,
-                          SecurityConfiguration securityConfiguration,
-                          @Nullable SecurityFilterOrderProvider securityFilterOrderProvider) {
+                          SecurityConfiguration securityConfiguration) {
         this.securityRules = securityRules;
         this.authenticationFetchers = authenticationFetchers;
         this.securityConfiguration = securityConfiguration;
-        this.order = securityFilterOrderProvider != null ? securityFilterOrderProvider.getOrder() : 0;
->>>>>>> 7c88d73c
     }
 
     @Override
@@ -205,7 +170,7 @@
             LOG.debug("Authorized request {} {}. No rule provider authorized or rejected the request.", method, path);
         }
         //no rule found for the given request
-        if (routeMatch == null && securityConfiguration != null && !securityConfiguration.isRejectNotFound()) {
+        if (routeMatch == null && !securityConfiguration.isRejectNotFound()) {
             return chain.proceed(request);
         } else {
             request.setAttribute(REJECTION, forbidden ? HttpStatus.FORBIDDEN : HttpStatus.UNAUTHORIZED);
