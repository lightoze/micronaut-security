/*
 * Copyright 2017-2020 original authors
 *
 * Licensed under the Apache License, Version 2.0 (the "License");
 * you may not use this file except in compliance with the License.
 * You may obtain a copy of the License at
 *
 * http://www.apache.org/licenses/LICENSE-2.0
 *
 * Unless required by applicable law or agreed to in writing, software
 * distributed under the License is distributed on an "AS IS" BASIS,
 * WITHOUT WARRANTIES OR CONDITIONS OF ANY KIND, either express or implied.
 * See the License for the specific language governing permissions and
 * limitations under the License.
 */

package io.micronaut.security.filters;

import io.micronaut.core.async.publisher.Publishers;
import io.micronaut.http.HttpAttributes;
import io.micronaut.http.HttpRequest;
import io.micronaut.http.HttpStatus;
import io.micronaut.http.MutableHttpResponse;
import io.micronaut.http.annotation.Filter;
import io.micronaut.http.filter.OncePerRequestHttpServerFilter;
import io.micronaut.http.filter.ServerFilterChain;
import io.micronaut.security.authentication.Authentication;
import io.micronaut.security.authentication.AuthorizationException;
<<<<<<< HEAD
=======
import io.micronaut.security.handlers.RejectionHandler;
>>>>>>> 1db90c40
import io.micronaut.security.rules.SecurityRule;
import io.micronaut.security.rules.SecurityRuleResult;
import io.micronaut.web.router.RouteMatch;
import io.reactivex.Flowable;
import org.reactivestreams.Publisher;
import org.slf4j.Logger;
import org.slf4j.LoggerFactory;

import javax.annotation.Nonnull;
import javax.annotation.Nullable;
import javax.inject.Inject;
import java.util.Collection;
import java.util.Map;
import java.util.stream.Collectors;

/**
 * Security Filter.
 *
 * @author Sergio del Amo
 * @author Graeme Rocher
 * @since 1.0
 */
@Filter("/**")
public class SecurityFilter extends OncePerRequestHttpServerFilter {

    /**
     * The attribute used to store the authentication object in the request.
     */
    public static final CharSequence AUTHENTICATION = HttpAttributes.PRINCIPAL.toString();

    /**
     * The attribute used to store if the request was rejected and why.
     */
    public static final CharSequence REJECTION = "micronaut.security.REJECTION";

    /**
     * The attribute used to store a valid token in the request.
     */
    public static final CharSequence TOKEN = "micronaut.TOKEN";

    private static final Logger LOG = LoggerFactory.getLogger(SecurityFilter.class);

    /**
     * The order of the Security Filter.
     */
    protected final Integer order;

    protected final Collection<SecurityRule> securityRules;
    protected final Collection<AuthenticationFetcher> authenticationFetchers;

    /**
     * @param securityRules               The list of rules that will allow or reject the request
     * @param authenticationFetchers      List of {@link AuthenticationFetcher} beans in the context.
     * @param securityFilterOrderProvider filter order provider
     * @deprecated Use {@link #SecurityFilter(Collection, Collection, SecurityFilterOrderProvider)} instead
     */
    @Deprecated
    public SecurityFilter(Collection<SecurityRule> securityRules,
                          Collection<AuthenticationFetcher> authenticationFetchers,
                          @Nullable SecurityFilterOrderProvider securityFilterOrderProvider) {
        this.securityRules = securityRules;
        this.authenticationFetchers = authenticationFetchers;
<<<<<<< HEAD
=======
        this.order = securityFilterOrderProvider != null ? securityFilterOrderProvider.getOrder() : 0;
    }

    /**
     * @param securityRules               The list of rules that will allow or reject the request
     * @param authenticationFetchers      List of {@link AuthenticationFetcher} beans in the context.
     * @param securityFilterOrderProvider filter order provider
     */
    @Inject
    public SecurityFilter(Collection<SecurityRule> securityRules,
                          Collection<AuthenticationFetcher> authenticationFetchers,
                          @Nullable SecurityFilterOrderProvider securityFilterOrderProvider) {
        this.securityRules = securityRules;
        this.authenticationFetchers = authenticationFetchers;
>>>>>>> 1db90c40
        this.order = securityFilterOrderProvider != null ? securityFilterOrderProvider.getOrder() : 0;
    }

    @Override
    public int getOrder() {
        return order;
    }

    @Override
    protected Publisher<MutableHttpResponse<?>> doFilterOnce(HttpRequest<?> request, ServerFilterChain chain) {
        String method = request.getMethod().toString();
        String path = request.getPath();
        RouteMatch routeMatch = request.getAttribute(HttpAttributes.ROUTE_MATCH, RouteMatch.class).orElse(null);

        return Flowable.fromIterable(authenticationFetchers)
            .flatMap(authenticationFetcher -> authenticationFetcher.fetchAuthentication(request))
            .firstElement()
            .doOnEvent((authentication, throwable) -> {
                if (authentication != null) {
                    request.setAttribute(AUTHENTICATION, authentication);
                    Map<String, Object> attributes = authentication.getAttributes();
                    if (LOG.isDebugEnabled()) {
                        LOG.debug("Attributes: {}", attributes
                                .entrySet()
                                .stream()
                                .map((entry) -> entry.getKey() + "=>" + entry.getValue().toString())
                                .collect(Collectors.joining(", ")));
                    }
                } else {
                    request.setAttribute(AUTHENTICATION, null);
                    if (LOG.isDebugEnabled()) {
                        LOG.debug("No Authentication fetched for request. {} {}.", method, path);
                    }
                }
            })
            .toFlowable()
            .flatMap(authentication -> checkRules(request, chain, routeMatch, authentication))
            .switchIfEmpty(Flowable.defer(() -> checkRules(request, chain, routeMatch, null)));
    }

    /**
     * Check the security rules against the provided arguments.
     *
     * @param request The request
     * @param chain The server chain
     * @param routeMatch The route match
     * @param authentication The authentication
     * @return A response publisher
     */
    protected Publisher<MutableHttpResponse<?>> checkRules(HttpRequest<?> request,
                                                           ServerFilterChain chain,
<<<<<<< HEAD
                                                           @Nullable RouteMatch routeMatch,
=======
                                                           @Nullable RouteMatch<?> routeMatch,
>>>>>>> 1db90c40
                                                           @Nullable Authentication authentication) {
        boolean forbidden = authentication != null;
        String method = request.getMethod().toString();
        String path = request.getPath();
        Map<String, Object> attributes = authentication != null ? authentication.getAttributes() : null;
        for (SecurityRule rule : securityRules) {
            SecurityRuleResult result = rule.check(request, routeMatch, attributes);
            if (result == SecurityRuleResult.REJECTED) {
                if (LOG.isDebugEnabled()) {
                    LOG.debug("Unauthorized request {} {}. The rule provider {} rejected the request.", method, path, rule.getClass().getName());
                }
                request.setAttribute(REJECTION, forbidden ? HttpStatus.FORBIDDEN : HttpStatus.UNAUTHORIZED);
                return Publishers.just(new AuthorizationException(authentication));
            }
            if (result == SecurityRuleResult.ALLOWED) {
                if (LOG.isDebugEnabled()) {
                    LOG.debug("Authorized request {} {}. The rule provider {} authorized the request.", method, path, rule.getClass().getName());
                }
                return chain.proceed(request);
            }
        }

        if (LOG.isDebugEnabled()) {
            LOG.debug("Authorized request {} {}. No rule provider authorized or rejected the request.", method, path);
        }
        //no rule found for the given request, reject
        request.setAttribute(REJECTION, forbidden ? HttpStatus.FORBIDDEN : HttpStatus.UNAUTHORIZED);
        return Publishers.just(new AuthorizationException(authentication));
<<<<<<< HEAD
=======
    }

    /**
     * Check the security rules against the provided arguments.
     *
     * @param request The request
     * @param chain The server chain
     * @param routeMatch The route match
     * @param attributes The authentication attributes
     * @param forbidden Whether a rejection should be forbidden
     * @return A response publisher
     * @deprecated Use {@link #checkRules(HttpRequest, ServerFilterChain, RouteMatch, Authentication)} instead
     */
    @Deprecated
    protected Publisher<MutableHttpResponse<?>> checkRules(HttpRequest<?> request,
                                                           ServerFilterChain chain,
                                                           @Nullable RouteMatch routeMatch,
                                                           @Nullable Map<String, Object> attributes,
                                                           boolean forbidden) {
        return checkRules(request, chain, routeMatch, forbidden ? new Authentication() {
            @Nonnull
            @Override
            public Map<String, Object> getAttributes() {
                return attributes;
            }

            @Override
            public String getName() {
                return null;
            }
        } : null);
>>>>>>> 1db90c40
    }
}<|MERGE_RESOLUTION|>--- conflicted
+++ resolved
@@ -26,10 +26,6 @@
 import io.micronaut.http.filter.ServerFilterChain;
 import io.micronaut.security.authentication.Authentication;
 import io.micronaut.security.authentication.AuthorizationException;
-<<<<<<< HEAD
-=======
-import io.micronaut.security.handlers.RejectionHandler;
->>>>>>> 1db90c40
 import io.micronaut.security.rules.SecurityRule;
 import io.micronaut.security.rules.SecurityRuleResult;
 import io.micronaut.web.router.RouteMatch;
@@ -38,7 +34,6 @@
 import org.slf4j.Logger;
 import org.slf4j.LoggerFactory;
 
-import javax.annotation.Nonnull;
 import javax.annotation.Nullable;
 import javax.inject.Inject;
 import java.util.Collection;
@@ -84,23 +79,6 @@
      * @param securityRules               The list of rules that will allow or reject the request
      * @param authenticationFetchers      List of {@link AuthenticationFetcher} beans in the context.
      * @param securityFilterOrderProvider filter order provider
-     * @deprecated Use {@link #SecurityFilter(Collection, Collection, SecurityFilterOrderProvider)} instead
-     */
-    @Deprecated
-    public SecurityFilter(Collection<SecurityRule> securityRules,
-                          Collection<AuthenticationFetcher> authenticationFetchers,
-                          @Nullable SecurityFilterOrderProvider securityFilterOrderProvider) {
-        this.securityRules = securityRules;
-        this.authenticationFetchers = authenticationFetchers;
-<<<<<<< HEAD
-=======
-        this.order = securityFilterOrderProvider != null ? securityFilterOrderProvider.getOrder() : 0;
-    }
-
-    /**
-     * @param securityRules               The list of rules that will allow or reject the request
-     * @param authenticationFetchers      List of {@link AuthenticationFetcher} beans in the context.
-     * @param securityFilterOrderProvider filter order provider
      */
     @Inject
     public SecurityFilter(Collection<SecurityRule> securityRules,
@@ -108,7 +86,6 @@
                           @Nullable SecurityFilterOrderProvider securityFilterOrderProvider) {
         this.securityRules = securityRules;
         this.authenticationFetchers = authenticationFetchers;
->>>>>>> 1db90c40
         this.order = securityFilterOrderProvider != null ? securityFilterOrderProvider.getOrder() : 0;
     }
 
@@ -121,7 +98,7 @@
     protected Publisher<MutableHttpResponse<?>> doFilterOnce(HttpRequest<?> request, ServerFilterChain chain) {
         String method = request.getMethod().toString();
         String path = request.getPath();
-        RouteMatch routeMatch = request.getAttribute(HttpAttributes.ROUTE_MATCH, RouteMatch.class).orElse(null);
+        RouteMatch<?> routeMatch = request.getAttribute(HttpAttributes.ROUTE_MATCH, RouteMatch.class).orElse(null);
 
         return Flowable.fromIterable(authenticationFetchers)
             .flatMap(authenticationFetcher -> authenticationFetcher.fetchAuthentication(request))
@@ -160,11 +137,7 @@
      */
     protected Publisher<MutableHttpResponse<?>> checkRules(HttpRequest<?> request,
                                                            ServerFilterChain chain,
-<<<<<<< HEAD
-                                                           @Nullable RouteMatch routeMatch,
-=======
                                                            @Nullable RouteMatch<?> routeMatch,
->>>>>>> 1db90c40
                                                            @Nullable Authentication authentication) {
         boolean forbidden = authentication != null;
         String method = request.getMethod().toString();
@@ -193,39 +166,5 @@
         //no rule found for the given request, reject
         request.setAttribute(REJECTION, forbidden ? HttpStatus.FORBIDDEN : HttpStatus.UNAUTHORIZED);
         return Publishers.just(new AuthorizationException(authentication));
-<<<<<<< HEAD
-=======
-    }
-
-    /**
-     * Check the security rules against the provided arguments.
-     *
-     * @param request The request
-     * @param chain The server chain
-     * @param routeMatch The route match
-     * @param attributes The authentication attributes
-     * @param forbidden Whether a rejection should be forbidden
-     * @return A response publisher
-     * @deprecated Use {@link #checkRules(HttpRequest, ServerFilterChain, RouteMatch, Authentication)} instead
-     */
-    @Deprecated
-    protected Publisher<MutableHttpResponse<?>> checkRules(HttpRequest<?> request,
-                                                           ServerFilterChain chain,
-                                                           @Nullable RouteMatch routeMatch,
-                                                           @Nullable Map<String, Object> attributes,
-                                                           boolean forbidden) {
-        return checkRules(request, chain, routeMatch, forbidden ? new Authentication() {
-            @Nonnull
-            @Override
-            public Map<String, Object> getAttributes() {
-                return attributes;
-            }
-
-            @Override
-            public String getName() {
-                return null;
-            }
-        } : null);
->>>>>>> 1db90c40
     }
 }