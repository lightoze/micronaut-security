--- conflicted
+++ resolved
@@ -46,19 +46,12 @@
      * Failure when the cause is the user's password expired.
      */
     PASSWORD_EXPIRED,
-
     /**
      * An unknown failure.
      */
     UNKNOWN,
-<<<<<<< HEAD
-
-    /**
-     * An custom error.
-=======
     /**
      * An custom failure.
->>>>>>> 1db90c40
      */
     CUSTOM
 }